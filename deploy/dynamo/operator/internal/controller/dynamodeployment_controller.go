/*
 * SPDX-FileCopyrightText: Copyright (c) 2025 NVIDIA CORPORATION & AFFILIATES. All rights reserved.
 * SPDX-License-Identifier: Apache-2.0
 *
 * Licensed under the Apache License, Version 2.0 (the "License");
 * you may not use this file except in compliance with the License.
 * You may obtain a copy of the License at
 *
 * http://www.apache.org/licenses/LICENSE-2.0
 *
 * Unless required by applicable law or agreed to in writing, software
 * distributed under the License is distributed on an "AS IS" BASIS,
 * WITHOUT WARRANTIES OR CONDITIONS OF ANY KIND, either express or implied.
 * See the License for the specific language governing permissions and
 * limitations under the License.
 */

package controller

import (
	"context"
	"fmt"
	"strings"

	"dario.cat/mergo"
	corev1 "k8s.io/api/core/v1"
	metav1 "k8s.io/apimachinery/pkg/apis/meta/v1"
	"k8s.io/apimachinery/pkg/runtime"
	"k8s.io/apimachinery/pkg/types"
	"k8s.io/client-go/tools/record"
	ctrl "sigs.k8s.io/controller-runtime"
	"sigs.k8s.io/controller-runtime/pkg/builder"
	"sigs.k8s.io/controller-runtime/pkg/client"
	"sigs.k8s.io/controller-runtime/pkg/event"
	"sigs.k8s.io/controller-runtime/pkg/log"
	"sigs.k8s.io/controller-runtime/pkg/predicate"

	nvidiacomv1alpha1 "github.com/ai-dynamo/dynamo/deploy/dynamo/operator/api/v1alpha1"
	commonController "github.com/ai-dynamo/dynamo/deploy/dynamo/operator/internal/controller_common"
	"github.com/ai-dynamo/dynamo/deploy/dynamo/operator/internal/dynamo"
)

const (
	FailedState  = "failed"
	ReadyState   = "successful"
	PendingState = "pending"
)

type etcdStorage interface {
	DeleteKeys(ctx context.Context, prefix string) error
}

// DynamoDeploymentReconciler reconciles a DynamoDeployment object
type DynamoDeploymentReconciler struct {
	client.Client
	Scheme                     *runtime.Scheme
	Config                     commonController.Config
	Recorder                   record.EventRecorder
	VirtualServiceGateway      string
	IngressControllerClassName string
	IngressControllerTLSSecret string
	IngressHostSuffix          string
}

// +kubebuilder:rbac:groups=nvidia.com,resources=dynamodeployments,verbs=get;list;watch;create;update;patch;delete
// +kubebuilder:rbac:groups=nvidia.com,resources=dynamodeployments/status,verbs=get;update;patch
// +kubebuilder:rbac:groups=nvidia.com,resources=dynamodeployments/finalizers,verbs=update

// Reconcile is part of the main kubernetes reconciliation loop which aims to
// move the current state of the cluster closer to the desired state.
// TODO(user): Modify the Reconcile function to compare the state specified by
// the DynamoDeployment object against the actual cluster state, and then
// perform operations to make the cluster state reflect the state specified by
// the user.
//
// For more details, check Reconcile and its Result here:
// - https://pkg.go.dev/sigs.k8s.io/controller-runtime@v0.19.1/pkg/reconcile
func (r *DynamoDeploymentReconciler) Reconcile(ctx context.Context, req ctrl.Request) (ctrl.Result, error) {
	logger := log.FromContext(ctx)

	var err error
	reason := "undefined"
	message := ""
	readyStatus := metav1.ConditionFalse
	// retrieve the CRD
	dynamoDeployment := &nvidiacomv1alpha1.DynamoDeployment{}
	if err = r.Get(ctx, req.NamespacedName, dynamoDeployment); err != nil {
		return ctrl.Result{}, client.IgnoreNotFound(err)
	}
	if err != nil {
		// not found, nothing to do
		return ctrl.Result{}, nil
	}

	defer func() {
		if err != nil {
			dynamoDeployment.SetState(FailedState)
			message = err.Error()
		}
		// update the CRD status condition
		dynamoDeployment.AddStatusCondition(metav1.Condition{
			Type:               "Ready",
			Status:             readyStatus,
			Reason:             reason,
			Message:            message,
			LastTransitionTime: metav1.Now(),
		})
		err = r.Status().Update(ctx, dynamoDeployment)
		if err != nil {
			logger.Error(err, "Unable to update the CRD status", "crd", req.NamespacedName)
		}
		logger.Info("Reconciliation done")
	}()

	deleted, err := commonController.HandleFinalizer(ctx, dynamoDeployment, r.Client, r)
	if err != nil {
		reason = "failed_to_handle_the_finalizer"
		return ctrl.Result{}, err
	}
	if deleted {
		return ctrl.Result{}, nil
	}

	// fetch the dynamoGraphConfig
	dynamoGraphConfig, err := dynamo.GetDynamoGraphConfig(ctx, dynamoDeployment, r.Recorder)
	if err != nil {
		reason = "failed_to_get_the_DynamoGraphConfig"
		return ctrl.Result{}, err
	}

<<<<<<< HEAD
	// generate the DynamoNimDeployments from the config
	dynamoNimDeployments, err := nim.GenerateDynamoNIMDeployments(ctx, dynamoDeployment, dynamoNIMConfig, r.generateDefaultIngressSpec(dynamoDeployment))
=======
	// generate the dynamoComponentsDeployments from the config
	dynamoComponentsDeployments, err := dynamo.GenerateDynamoComponentsDeployments(ctx, dynamoDeployment, dynamoGraphConfig, r.generateDefaultIngressSpec(dynamoDeployment))
>>>>>>> a03fd307
	if err != nil {
		reason = "failed_to_generate_the_DynamoComponentsDeployments"
		return ctrl.Result{}, err
	}

	// merge the dynamoComponentsDeployments with the dynamoComponentsDeployments from the CRD
	for serviceName, deployment := range dynamoComponentsDeployments {
		if _, ok := dynamoDeployment.Spec.Services[serviceName]; ok {
			err := mergo.Merge(&deployment.Spec.DynamoNimDeploymentSharedSpec, dynamoDeployment.Spec.Services[serviceName].DynamoNimDeploymentSharedSpec, mergo.WithOverride)
			if err != nil {
				reason = "failed_to_merge_the_DynamoComponentsDeployments"
				return ctrl.Result{}, err
			}
		}
		if deployment.Spec.Ingress.Enabled {
<<<<<<< HEAD
			dynamoDeployment.SetIngressStatus((r.isIngressSecured()), getIngressHost(deployment.Spec.Ingress))
=======
			dynamoDeployment.SetEndpointStatus((r.isEndpointSecured()), getIngressHost(deployment.Spec.Ingress))
>>>>>>> a03fd307
		}
	}

	// Set common env vars on each of the dynamoComponentsDeployments
	for _, deployment := range dynamoComponentsDeployments {
		if len(dynamoDeployment.Spec.Envs) > 0 {
			deployment.Spec.Envs = mergeEnvs(dynamoDeployment.Spec.Envs, deployment.Spec.Envs)
		}
	}

	// reconcile the dynamoNimRequest
	dynamoNimRequest := &nvidiacomv1alpha1.DynamoNimRequest{
		ObjectMeta: metav1.ObjectMeta{
			Name:      strings.ReplaceAll(dynamoDeployment.Spec.DynamoNim, ":", "--"),
			Namespace: dynamoDeployment.Namespace,
		},
		Spec: nvidiacomv1alpha1.DynamoNimRequestSpec{
			BentoTag: dynamoDeployment.Spec.DynamoNim,
		},
	}
	if err := ctrl.SetControllerReference(dynamoDeployment, dynamoNimRequest, r.Scheme); err != nil {
		reason = "failed_to_set_the_controller_reference_for_the_DynamoNimRequest"
		return ctrl.Result{}, err
	}
	_, err = commonController.SyncResource(ctx, r.Client, dynamoNimRequest, types.NamespacedName{Name: dynamoNimRequest.Name, Namespace: dynamoNimRequest.Namespace}, false)
	if err != nil {
		reason = "failed_to_sync_the_DynamoNimRequest"
		return ctrl.Result{}, err
	}

	notReadyDeployments := []string{}
	// reconcile the dynamoComponentsDeployments
	for serviceName, dynamoComponentDeployment := range dynamoComponentsDeployments {
		logger.Info("Reconciling the DynamoNimDeployment", "serviceName", serviceName, "dynamoComponentDeployment", dynamoComponentDeployment)
		if err := ctrl.SetControllerReference(dynamoDeployment, dynamoComponentDeployment, r.Scheme); err != nil {
			reason = "failed_to_set_the_controller_reference_for_the_DynamoComponentDeployment"
			return ctrl.Result{}, err
		}
		dynamoComponentDeployment, err = commonController.SyncResource(ctx, r.Client, dynamoComponentDeployment, types.NamespacedName{Name: dynamoComponentDeployment.Name, Namespace: dynamoComponentDeployment.Namespace}, false)
		if err != nil {
			reason = "failed_to_sync_the_DynamoNimDeployment"
			return ctrl.Result{}, err
		}
		if !dynamoComponentDeployment.Status.IsReady() {
			notReadyDeployments = append(notReadyDeployments, dynamoComponentDeployment.Name)
		}
	}
	if len(notReadyDeployments) == 0 {
		dynamoDeployment.SetState(ReadyState)
		reason = "all_deployments_are_ready"
		message = "All deployments are ready"
		readyStatus = metav1.ConditionTrue
	} else {
		reason = "some_deployments_are_not_ready"
		message = fmt.Sprintf("The following deployments are not ready: %v", notReadyDeployments)
		dynamoDeployment.SetState(PendingState)
	}

	return ctrl.Result{}, nil

}

func (r *DynamoDeploymentReconciler) generateDefaultIngressSpec(dynamoDeployment *nvidiacomv1alpha1.DynamoDeployment) *nvidiacomv1alpha1.IngressSpec {
	res := &nvidiacomv1alpha1.IngressSpec{
		Enabled:           r.VirtualServiceGateway != "" || r.IngressControllerClassName != "",
		Host:              dynamoDeployment.Name,
		UseVirtualService: r.VirtualServiceGateway != "",
	}
	if r.IngressControllerClassName != "" {
		res.IngressControllerClassName = &r.IngressControllerClassName
	}
	if r.IngressControllerTLSSecret != "" {
		res.TLS = &nvidiacomv1alpha1.IngressTLSSpec{
			SecretName: r.IngressControllerTLSSecret,
		}
	}
	if r.IngressHostSuffix != "" {
		res.HostSuffix = &r.IngressHostSuffix
	}
	if r.VirtualServiceGateway != "" {
		res.VirtualServiceGateway = &r.VirtualServiceGateway
	}
	return res
}

<<<<<<< HEAD
func (r *DynamoDeploymentReconciler) isIngressSecured() bool {
	return r.IngressControllerTLSSecret != "" || r.VirtualServiceGateway != ""
=======
func (r *DynamoDeploymentReconciler) isEndpointSecured() bool {
	return r.IngressControllerTLSSecret != ""
>>>>>>> a03fd307
}

func mergeEnvs(common, specific []corev1.EnvVar) []corev1.EnvVar {
	envMap := make(map[string]corev1.EnvVar)

	// Add all common environment variables.
	for _, env := range common {
		envMap[env.Name] = env
	}

	// Override or add with service-specific environment variables.
	for _, env := range specific {
		envMap[env.Name] = env
	}

	// Convert the map back to a slice.
	merged := make([]corev1.EnvVar, 0, len(envMap))
	for _, env := range envMap {
		merged = append(merged, env)
	}
	return merged
}

func (r *DynamoDeploymentReconciler) FinalizeResource(ctx context.Context, dynamoDeployment *nvidiacomv1alpha1.DynamoDeployment) error {
	// for now doing nothing
	return nil
}

// SetupWithManager sets up the controller with the Manager.
func (r *DynamoDeploymentReconciler) SetupWithManager(mgr ctrl.Manager) error {
	return ctrl.NewControllerManagedBy(mgr).
		For(&nvidiacomv1alpha1.DynamoDeployment{}, builder.WithPredicates(
			predicate.GenerationChangedPredicate{},
		)).
		Named("dynamodeployment").
		Owns(&nvidiacomv1alpha1.DynamoNimDeployment{}, builder.WithPredicates(predicate.Funcs{
			// ignore creation cause we don't want to be called again after we create the deployment
			CreateFunc:  func(ce event.CreateEvent) bool { return false },
			DeleteFunc:  func(de event.DeleteEvent) bool { return true },
			UpdateFunc:  func(de event.UpdateEvent) bool { return true },
			GenericFunc: func(ge event.GenericEvent) bool { return true },
		})).
		WithEventFilter(commonController.EphemeralDeploymentEventFilter(r.Config)).
		Complete(r)
}<|MERGE_RESOLUTION|>--- conflicted
+++ resolved
@@ -128,13 +128,8 @@
 		return ctrl.Result{}, err
 	}
 
-<<<<<<< HEAD
-	// generate the DynamoNimDeployments from the config
-	dynamoNimDeployments, err := nim.GenerateDynamoNIMDeployments(ctx, dynamoDeployment, dynamoNIMConfig, r.generateDefaultIngressSpec(dynamoDeployment))
-=======
 	// generate the dynamoComponentsDeployments from the config
 	dynamoComponentsDeployments, err := dynamo.GenerateDynamoComponentsDeployments(ctx, dynamoDeployment, dynamoGraphConfig, r.generateDefaultIngressSpec(dynamoDeployment))
->>>>>>> a03fd307
 	if err != nil {
 		reason = "failed_to_generate_the_DynamoComponentsDeployments"
 		return ctrl.Result{}, err
@@ -150,11 +145,7 @@
 			}
 		}
 		if deployment.Spec.Ingress.Enabled {
-<<<<<<< HEAD
-			dynamoDeployment.SetIngressStatus((r.isIngressSecured()), getIngressHost(deployment.Spec.Ingress))
-=======
 			dynamoDeployment.SetEndpointStatus((r.isEndpointSecured()), getIngressHost(deployment.Spec.Ingress))
->>>>>>> a03fd307
 		}
 	}
 
@@ -240,13 +231,8 @@
 	return res
 }
 
-<<<<<<< HEAD
-func (r *DynamoDeploymentReconciler) isIngressSecured() bool {
-	return r.IngressControllerTLSSecret != "" || r.VirtualServiceGateway != ""
-=======
 func (r *DynamoDeploymentReconciler) isEndpointSecured() bool {
 	return r.IngressControllerTLSSecret != ""
->>>>>>> a03fd307
 }
 
 func mergeEnvs(common, specific []corev1.EnvVar) []corev1.EnvVar {
